--- conflicted
+++ resolved
@@ -1,4 +1,3 @@
-<<<<<<< HEAD
 ## Release v0.2.0 (Unreleased)
 
 ### 🚀 Features
@@ -6,7 +5,7 @@
 - Robot namespace support
 - `control_joints` API in velocity mode and current mode
 - forward kinematcs and inverse kinematics API
-=======
+
 ## Release v0.1.4 (2024-08-30)
 
 ### 💪 Enhancements
@@ -19,7 +18,6 @@
 ### 💪 Enhancements
 
 - Explicitly define exports in `__init__.py`
->>>>>>> 1999d799
 
 ## Release v0.1.2 (2024-08-30)
 
