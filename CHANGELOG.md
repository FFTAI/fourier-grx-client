<<<<<<< HEAD
## Release v0.2.0 (Unreleased)

### 🚀 Features

- Robot namespace support
- `control_joints` API in velocity mode and current mode
- forward kinematcs and inverse kinematics API
=======
## Release v0.1.6 (Unreleased)

### 💪 Enhancements

- Add `py.typed` file to package

## Release v0.1.5 (2024-09-11)

### 💪 Enhancements

- Fortify service call handling in `ZenohSession`

### 🐛 Bug Fixes

- Rename `zenoh.py` to `zenoh_utils.py` to avoid name clashing

>>>>>>> e5713f2f

## Release v0.1.4 (2024-08-30)

### 💪 Enhancements

- Add `degrees` option to `move_joints`
- Better documentation for `move_joints`

## Release v0.1.3 (2024-08-30)

### 💪 Enhancements

- Explicitly define exports in `__init__.py`

## Release v0.1.2 (2024-08-30)

### 🚀 Features

- Support `fourier-grx` version `v0.1.1-rc.6`

## Release v0.1.1 (2024-08-30)

### 🐛 Bug Fixes

- Fix typo in `RobotClient`
- Allow multicast for compatibility

## Release v0.1.0 (2024-08-30)

### 🚀 Features

- Support python >= 3.8
- Support `fourier-grx` version `v0.1.1-rc.3`
- Allow addressing control groups by name in `move_joints`<|MERGE_RESOLUTION|>--- conflicted
+++ resolved
@@ -1,4 +1,3 @@
-<<<<<<< HEAD
 ## Release v0.2.0 (Unreleased)
 
 ### 🚀 Features
@@ -6,7 +5,6 @@
 - Robot namespace support
 - `control_joints` API in velocity mode and current mode
 - forward kinematcs and inverse kinematics API
-=======
 ## Release v0.1.6 (Unreleased)
 
 ### 💪 Enhancements
@@ -23,7 +21,6 @@
 
 - Rename `zenoh.py` to `zenoh_utils.py` to avoid name clashing
 
->>>>>>> e5713f2f
 
 ## Release v0.1.4 (2024-08-30)
 
