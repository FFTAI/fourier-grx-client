# fourier-grx-client

This is the client library for the Fourier GRX robot.
The correponding server library can be found [here](https://pypi.org/project/fourier-grx/1.0.0a10/).
<<<<<<< HEAD

## ❗ Breaking Changes

For users who have been using Wiki-GRx-Deploy and those who are new to this library, Please note the following breaking changes:

- Wiki-GRx-Deploy has been deprecated and is no longer supported.
- All user-facing interfaces now default to use **radians** instead of degrees.
- URDF now loads from [Wiki-GRx-Models](https://github.com/FFTAI/Wiki-GRx-Models) via [fourier-robot-descriptions](https://pypi.org/project/fourier-robot-descriptions/) package.
- Nameing convention for all links and joints are now consistent with the URDF.
- Config file structure has been updated to match the latest version of the server.
Default config file can be found under [config](config/) directory.
=======
>>>>>>> 47959357

## Installation


> **This software is highly unstable and subject to change at any time. Version 0.2.0a3 is only compatible with `fourier-grx` version `v1.0.0a10` and up.**

### On the robot computer:

<<<<<<< HEAD
On the robot, install `fourier-grx==1.0.0a10` following the [Installation Instructions](docs/Installation.md).
=======
On the robot, install `fourier-grx==1.0.0a8` following the instructions [here](https://github.com/FFTAI/Wiki-GRx-Deploy/tree/1.0.0a10).
>>>>>>> 47959357

### On other machines:

**Grx client will be automatically installed when installing `fourier-grx` on the robot.**

If you want to control the robot from another machine, you can install the client library using the following methods:

#### Install from pypi

Run:

```bash
pip install fourier-grx-client==0.2.0a3
```

#### Install from source

```bash
git clone https://github.com/FFTAI/fourier-grx-client.git
cd fourier-grx-client
pip install -e .
```

## Usage

Please read the [Tutorial](Tutorial.ipynb) for a step-by-step guide on how to get started and use the interfaces.

Demo scripts can be found in the [examples](examples/) directory.


> For more information on the API, see the [API Reference](https://fftai.github.io/fourier-grx-client/latest/reference/api/).


## Development

1. Install the `pdm` package manager:

```bash
pip install pdm
```

2. use `pdm` to install the package and all development dependencies:

```bash
pdm install -v -d
```

3. Install pre-commit hooks:

```bash
pre-commit install
```<|MERGE_RESOLUTION|>--- conflicted
+++ resolved
@@ -2,7 +2,6 @@
 
 This is the client library for the Fourier GRX robot.
 The correponding server library can be found [here](https://pypi.org/project/fourier-grx/1.0.0a10/).
-<<<<<<< HEAD
 
 ## ❗ Breaking Changes
 
@@ -14,8 +13,6 @@
 - Nameing convention for all links and joints are now consistent with the URDF.
 - Config file structure has been updated to match the latest version of the server.
 Default config file can be found under [config](config/) directory.
-=======
->>>>>>> 47959357
 
 ## Installation
 
@@ -24,11 +21,7 @@
 
 ### On the robot computer:
 
-<<<<<<< HEAD
 On the robot, install `fourier-grx==1.0.0a10` following the [Installation Instructions](docs/Installation.md).
-=======
-On the robot, install `fourier-grx==1.0.0a8` following the instructions [here](https://github.com/FFTAI/Wiki-GRx-Deploy/tree/1.0.0a10).
->>>>>>> 47959357
 
 ### On other machines:
 
@@ -42,6 +35,7 @@
 
 ```bash
 pip install fourier-grx-client==0.2.0a3
+
 ```
 
 #### Install from source
