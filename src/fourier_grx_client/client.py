--- conflicted
+++ resolved
@@ -37,26 +37,23 @@
     """
 
     default_positions = DEFAULT_POSITIONS
-    default_group_positions = {group: DEFAULT_POSITIONS[group.slice].copy() for group in ControlGroup}
-
-<<<<<<< HEAD
+    default_group_positions = {
+        group: DEFAULT_POSITIONS[group.slice].copy() for group in ControlGroup
+    }
+
     def __init__(
-        self, freq: int = 400, namespace: str | None = None, server_ip: str = "localhost", verbose: bool = False
-    ):
-=======
-    def __init__(self, freq: int = 400, namespace: str = "gr", server_ip: str = "localhost", verbose: bool = False):
->>>>>>> a2dc15ce
+        self,
+        freq: int = 400,
+        namespace: str | None = None,
+        server_ip: str = "localhost",
+        verbose: bool = False,
+    ):
         """The client class for GR series robots.
 
         Args:
             server_ip (str, optional): IP address of the grx server. Please make sure to properly setup the firewall to allow port 7447. Defaults to "localhost".
             freq (int, optional): Robot state update frequency. Usually the user doesn't need to modify this. Defaults to 400.
-<<<<<<< HEAD
             namespace (str, optional): Robot namespace. If not provided, it will try to use the `robot_id` provided in `~/.fourier/robot_id.yaml`. If the file does not exist, it will be created using the computer username. Defaults to None.
-=======
-            namespace (str, optional): Robot namespace. Defaults to "gr".
-            verbose (bool, optional): Whether to print debug messages. Defaults to False.
->>>>>>> a2dc15ce
 
         Raises:
             FourierConnectionError: If the connection to the server failed.
@@ -67,7 +64,6 @@
         else:
             logger.remove()
             logger.add(sys.stderr, level="INFO")
-<<<<<<< HEAD
         if namespace is None:
             robot_serial_number_store_path = Path.home() / ".fourier" / "robot_id.yaml"
             if not robot_serial_number_store_path.exists():
@@ -86,19 +82,14 @@
         # -------------------------
 
         zenoh_config = zenoh.Config()
-        zenoh_config.insert_json5(zenoh.config.CONNECT_KEY, json.dumps([f"tcp/{server_ip}:7447"]))
+        zenoh_config.insert_json5(
+            zenoh.config.CONNECT_KEY, json.dumps([f"tcp/{server_ip}:7447"])
+        )
         zenoh_config.insert_json5("scouting/multicast/enabled", "false")
         zenoh_config.insert_json5("scouting/gossip/enabled", "false")
 
         super().__init__(prefix=namespace, config=zenoh_config)
 
-=======
-        conf = zenoh.Config()
-        conf.insert_json5(zenoh.config.CONNECT_KEY, json.dumps([f"tcp/{server_ip}:7447"]))
-        conf.insert_json5("scouting/multicast/enabled", "false")
-        conf.insert_json5("scouting/gossip/enabled", "false")
-        super().__init__(namespace, conf)
->>>>>>> a2dc15ce
         self.freq = freq
 
         self._abort_event = threading.Event()
@@ -270,7 +261,9 @@
         )
         return res
 
-    def set_control_modes(self, control_mode: ControlMode | list[ControlMode] | None = None):
+    def set_control_modes(
+        self, control_mode: ControlMode | list[ControlMode] | None = None
+    ):
         """Set the control modes for all joints.
 
         Args:
@@ -302,11 +295,20 @@
         pd_control_kd: list[float] | None = None,
     ):
         gains = {}
-        if position_control_kp is not None and len(position_control_kp) == self.number_of_joint:
+        if (
+            position_control_kp is not None
+            and len(position_control_kp) == self.number_of_joint
+        ):
             gains["position_control_kp"] = position_control_kp
-        if velocity_control_kp is not None and len(velocity_control_kp) == self.number_of_joint:
+        if (
+            velocity_control_kp is not None
+            and len(velocity_control_kp) == self.number_of_joint
+        ):
             gains["velocity_control_kp"] = velocity_control_kp
-        if velocity_control_ki is not None and len(velocity_control_ki) == self.number_of_joint:
+        if (
+            velocity_control_ki is not None
+            and len(velocity_control_ki) == self.number_of_joint
+        ):
             gains["velocity_control_ki"] = velocity_control_ki
         if pd_control_kp is not None and len(pd_control_kp) == self.number_of_joint:
             gains["pd_control_kp"] = pd_control_kp
@@ -367,11 +369,15 @@
 
         if isinstance(group, ControlGroup):
             if positions.shape != (group.num_joints,):
-                raise ValueError(f"Invalid joint position shape: {positions.shape}, expected: {(group.num_joints,)}")
+                raise ValueError(
+                    f"Invalid joint position shape: {positions.shape}, expected: {(group.num_joints,)}"
+                )
             dest_pos[group.slice] = positions
         elif isinstance(group, list):
             if len(group) != len(positions):
-                raise ValueError(f"Invalid joint position shape: {positions.shape}, expected: {(len(group),)}")
+                raise ValueError(
+                    f"Invalid joint position shape: {positions.shape}, expected: {(len(group),)}"
+                )
             dest_pos[group] = positions
         elif isinstance(group, str):
             try:
@@ -398,7 +404,10 @@
                 )
 
                 start_time = time.time()
-                while not (trajectory.finished(t := time.time() - start_time) or self._abort_event.is_set()):
+                while not (
+                    trajectory.finished(t := time.time() - start_time)
+                    or self._abort_event.is_set()
+                ):
                     pos = trajectory.at(t)
                     self._publish("position", pos)
                     time.sleep(1 / self.freq)
@@ -430,7 +439,9 @@
         )
         return res
 
-    def inverse_kinematics(self, chain_names: list[str], targets: list[np.ndarray], dt: float, degrees=True):
+    def inverse_kinematics(
+        self, chain_names: list[str], targets: list[np.ndarray], dt: float, degrees=True
+    ):
         """Get the joint positions for the specified chains to reach the target pose.
 
         Args:
@@ -444,7 +455,9 @@
 
         res = self._call_service_wait(
             "inverse_kinematics",
-            value=Serde.pack({"chain_names": chain_names, "targets": targets, "dt": dt}),
+            value=Serde.pack(
+                {"chain_names": chain_names, "targets": targets, "dt": dt}
+            ),
             timeout=0.1,
         )
 
@@ -452,7 +465,9 @@
             res = np.rad2deg(res)
         return res
 
-    def get_transform(self, target_frame: str, source_frame: str, q: np.ndarray | None = None):
+    def get_transform(
+        self, target_frame: str, source_frame: str, q: np.ndarray | None = None
+    ):
         """Get the transformation matrix between two frames in configuration `q`. If `q` is None, the current joint positions are used.
 
         Args:
